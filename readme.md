--- conflicted
+++ resolved
@@ -17,10 +17,6 @@
 - Insufficient correlation modeling between individual credit exposures
 - Lack of real-time risk calculation capabilities for large portfolios
 
-<<<<<<< HEAD
-
-
-=======
 **Market Risk Assessment Limitations:**
 
 - Over-reliance on historical data without predictive modeling
@@ -52,7 +48,6 @@
 5. **Academic Excellence**: Demonstrate advanced integration of AI, HPC, and financial engineering
 
 ### **Technical Innovation**
->>>>>>> ca29596a
 
 - **Dual Pipeline Architecture**: Separate but integrated systems for credit and market risk
 - **AI-Enhanced Predictions**: Machine learning models improving traditional risk calculations
@@ -67,8 +62,6 @@
 
 ![Credit Card Default Risk Assessment Pipeline](Images/pipeline/credit.png)
 
-<<<<<<< HEAD
-=======
 **Pipeline Flow:**
 
 ```
@@ -83,7 +76,6 @@
 ### **Stock Market Risk Assessment Pipeline**
 
 ![Stock Market Risk Assessment Pipeline](Images/pipeline/stock.png)
->>>>>>> ca29596a
 
 **Pipeline Flow:**
 
